//===--------------------- InstrBuilder.cpp ---------------------*- C++ -*-===//
//
//                     The LLVM Compiler Infrastructure
//
// This file is distributed under the University of Illinois Open Source
// License. See LICENSE.TXT for details.
//
//===----------------------------------------------------------------------===//
/// \file
///
/// This file implements the InstrBuilder interface.
///
//===----------------------------------------------------------------------===//

#include "InstrBuilder.h"
#include "llvm/ADT/APInt.h"
#include "llvm/ADT/DenseMap.h"
#include "llvm/MC/MCInst.h"
#include "llvm/Support/Debug.h"
#include "llvm/Support/WithColor.h"
#include "llvm/Support/raw_ostream.h"

#define DEBUG_TYPE "llvm-mca"

namespace mca {

using namespace llvm;

static void initializeUsedResources(InstrDesc &ID,
                                    const MCSchedClassDesc &SCDesc,
                                    const MCSubtargetInfo &STI,
                                    ArrayRef<uint64_t> ProcResourceMasks) {
  const MCSchedModel &SM = STI.getSchedModel();

  // Populate resources consumed.
  using ResourcePlusCycles = std::pair<uint64_t, ResourceUsage>;
  std::vector<ResourcePlusCycles> Worklist;

  // Track cycles contributed by resources that are in a "Super" relationship.
  // This is required if we want to correctly match the behavior of method
  // SubtargetEmitter::ExpandProcResource() in Tablegen. When computing the set
  // of "consumed" processor resources and resource cycles, the logic in
  // ExpandProcResource() doesn't update the number of resource cycles
  // contributed by a "Super" resource to a group.
  // We need to take this into account when we find that a processor resource is
  // part of a group, and it is also used as the "Super" of other resources.
  // This map stores the number of cycles contributed by sub-resources that are
  // part of a "Super" resource. The key value is the "Super" resource mask ID.
  DenseMap<uint64_t, unsigned> SuperResources;

  for (unsigned I = 0, E = SCDesc.NumWriteProcResEntries; I < E; ++I) {
    const MCWriteProcResEntry *PRE = STI.getWriteProcResBegin(&SCDesc) + I;
    const MCProcResourceDesc &PR = *SM.getProcResource(PRE->ProcResourceIdx);
    uint64_t Mask = ProcResourceMasks[PRE->ProcResourceIdx];
    if (PR.BufferSize != -1)
      ID.Buffers.push_back(Mask);
    CycleSegment RCy(0, PRE->Cycles, false);
    Worklist.emplace_back(ResourcePlusCycles(Mask, ResourceUsage(RCy)));
    if (PR.SuperIdx) {
      uint64_t Super = ProcResourceMasks[PR.SuperIdx];
      SuperResources[Super] += PRE->Cycles;
    }
  }

  // Sort elements by mask popcount, so that we prioritize resource units over
  // resource groups, and smaller groups over larger groups.
  llvm::sort(Worklist.begin(), Worklist.end(),
             [](const ResourcePlusCycles &A, const ResourcePlusCycles &B) {
               unsigned popcntA = countPopulation(A.first);
               unsigned popcntB = countPopulation(B.first);
               if (popcntA < popcntB)
                 return true;
               if (popcntA > popcntB)
                 return false;
               return A.first < B.first;
             });

  uint64_t UsedResourceUnits = 0;

  // Remove cycles contributed by smaller resources.
  for (unsigned I = 0, E = Worklist.size(); I < E; ++I) {
    ResourcePlusCycles &A = Worklist[I];
    if (!A.second.size()) {
      A.second.NumUnits = 0;
      A.second.setReserved();
      ID.Resources.emplace_back(A);
      continue;
    }

    ID.Resources.emplace_back(A);
    uint64_t NormalizedMask = A.first;
    if (countPopulation(A.first) == 1) {
      UsedResourceUnits |= A.first;
    } else {
      // Remove the leading 1 from the resource group mask.
      NormalizedMask ^= PowerOf2Floor(NormalizedMask);
    }

    for (unsigned J = I + 1; J < E; ++J) {
      ResourcePlusCycles &B = Worklist[J];
      if ((NormalizedMask & B.first) == NormalizedMask) {
        B.second.CS.Subtract(A.second.size() - SuperResources[A.first]);
        if (countPopulation(B.first) > 1)
          B.second.NumUnits++;
      }
    }
  }

  // A SchedWrite may specify a number of cycles in which a resource group
  // is reserved. For example (on target x86; cpu Haswell):
  //
  //  SchedWriteRes<[HWPort0, HWPort1, HWPort01]> {
  //    let ResourceCycles = [2, 2, 3];
  //  }
  //
  // This means:
  // Resource units HWPort0 and HWPort1 are both used for 2cy.
  // Resource group HWPort01 is the union of HWPort0 and HWPort1.
  // Since this write touches both HWPort0 and HWPort1 for 2cy, HWPort01
  // will not be usable for 2 entire cycles from instruction issue.
  //
  // On top of those 2cy, SchedWriteRes explicitly specifies an extra latency
  // of 3 cycles for HWPort01. This tool assumes that the 3cy latency is an
  // extra delay on top of the 2 cycles latency.
  // During those extra cycles, HWPort01 is not usable by other instructions.
  for (ResourcePlusCycles &RPC : ID.Resources) {
    if (countPopulation(RPC.first) > 1 && !RPC.second.isReserved()) {
      // Remove the leading 1 from the resource group mask.
      uint64_t Mask = RPC.first ^ PowerOf2Floor(RPC.first);
      if ((Mask & UsedResourceUnits) == Mask)
        RPC.second.setReserved();
    }
  }

  LLVM_DEBUG({
    for (const std::pair<uint64_t, ResourceUsage> &R : ID.Resources)
      dbgs() << "\t\tMask=" << R.first << ", cy=" << R.second.size() << '\n';
    for (const uint64_t R : ID.Buffers)
      dbgs() << "\t\tBuffer Mask=" << R << '\n';
  });
}

static void computeMaxLatency(InstrDesc &ID, const MCInstrDesc &MCDesc,
                              const MCSchedClassDesc &SCDesc,
                              const MCSubtargetInfo &STI) {
  if (MCDesc.isCall()) {
    // We cannot estimate how long this call will take.
    // Artificially set an arbitrarily high latency (100cy).
    ID.MaxLatency = 100U;
    return;
  }

  int Latency = MCSchedModel::computeInstrLatency(STI, SCDesc);
  // If latency is unknown, then conservatively assume a MaxLatency of 100cy.
  ID.MaxLatency = Latency < 0 ? 100U : static_cast<unsigned>(Latency);
}

<<<<<<< HEAD
static void populateWrites(InstrDesc &ID, const MCInst &MCI,
                           const MCInstrDesc &MCDesc,
                           const MCSchedClassDesc &SCDesc,
                           const MCSubtargetInfo &STI) {
  computeMaxLatency(ID, MCDesc, SCDesc, STI);

  // Set if writes through this opcode may update super registers.
  // TODO: on x86-64, a 4 byte write of a general purpose register always
  // fully updates the super-register.
  // More in general, (at least on x86) not all register writes perform
  // a partial (super-)register update.
  // For example, an AVX instruction that writes on a XMM register implicitly
  // zeroes the upper half of every aliasing super-register.
  //
  // For now, we pessimistically assume that writes are all potentially
  // partial register updates. This is a good default for most targets, execept
  // for those like x86 which implement a special semantic for certain opcodes.
  // At least on x86, this may lead to an inaccurate prediction of the
  // instruction level parallelism.
  bool FullyUpdatesSuperRegisters = false;

  // Now Populate Writes.

  // This algorithm currently works under the strong (and potentially incorrect)
  // assumption that information related to register def/uses can be obtained
  // from MCInstrDesc.
  //
  // However class MCInstrDesc is used to describe MachineInstr objects and not
  // MCInst objects. To be more specific, MCInstrDesc objects are opcode
  // descriptors that are automatically generated via tablegen based on the
  // instruction set information available from the target .td files.  That
  // means, the number of (explicit) definitions according to MCInstrDesc always
  // matches the cardinality of the `(outs)` set in tablegen.
  //
  // By constructions, definitions must appear first in the operand sequence of
  // a MachineInstr. Also, the (outs) sequence is preserved (example: the first
  // element in the outs set is the first operand in the corresponding
  // MachineInstr).  That's the reason why MCInstrDesc only needs to declare the
  // total number of register definitions, and not where those definitions are
  // in the machine operand sequence.
  //
  // Unfortunately, it is not safe to use the information from MCInstrDesc to
  // also describe MCInst objects. An MCInst object can be obtained from a
  // MachineInstr through a lowering step which may restructure the operand
  // sequence (and even remove or introduce new operands). So, there is a high
  // risk that the lowering step breaks the assumptions that register
  // definitions are always at the beginning of the machine operand sequence.
  //
  // This is a fundamental problem, and it is still an open problem. Essentially
  // we have to find a way to correlate def/use operands of a MachineInstr to
  // operands of an MCInst. Otherwise, we cannot correctly reconstruct data
  // dependencies, nor we can correctly interpret the scheduling model, which
  // heavily uses machine operand indices to define processor read-advance
  // information, and to identify processor write resources.  Essentially, we
  // either need something like a MCInstrDesc, but for MCInst, or a way
  // to map MCInst operands back to MachineInstr operands.
  //
  // Unfortunately, we don't have that information now. So, this prototype
  // currently work under the strong assumption that we can always safely trust
  // the content of an MCInstrDesc.  For example, we can query a MCInstrDesc to
  // obtain the number of explicit and implicit register defintions.  We also
  // assume that register definitions always come first in the operand sequence.
  // This last assumption usually makes sense for MachineInstr, where register
  // definitions always appear at the beginning of the operands sequence. In
  // reality, these assumptions could be broken by the lowering step, which can
  // decide to lay out operands in a different order than the original order of
  // operand as specified by the MachineInstr.
  //
  // Things get even more complicated in the presence of "optional" register
  // definitions. For MachineInstr, optional register definitions are always at
  // the end of the operand sequence. Some ARM instructions that may update the
  // status flags specify that register as a optional operand.  Since we don't
  // have operand descriptors for MCInst, we assume for now that the optional
  // definition is always the last operand of a MCInst.  Again, this assumption
  // may be okay for most targets. However, there is no guarantee that targets
  // would respect that.
  //
  // In conclusion: these are for now the strong assumptions made by the tool:
=======
Error InstrBuilder::populateWrites(InstrDesc &ID, const MCInst &MCI,
                                   unsigned SchedClassID) {
  const MCInstrDesc &MCDesc = MCII.get(MCI.getOpcode());
  const MCSchedModel &SM = STI.getSchedModel();
  const MCSchedClassDesc &SCDesc = *SM.getSchedClassDesc(SchedClassID);

  // These are for now the (strong) assumptions made by this algorithm:
>>>>>>> 681bdae9
  //  * The number of explicit and implicit register definitions in a MCInst
  //    matches the number of explicit and implicit definitions according to
  //    the opcode descriptor (MCInstrDesc).
  //  * Register definitions take precedence over register uses in the operands
  //    list.
  //  * If an opcode specifies an optional definition, then the optional
  //    definition is always the last operand in the sequence, and it can be
  //    set to zero (i.e. "no register").
  //
  // These assumptions work quite well for most out-of-order in-tree targets
  // like x86. This is mainly because the vast majority of instructions is
  // expanded to MCInst using a straightforward lowering logic that preserves
  // the ordering of the operands.
  unsigned NumExplicitDefs = MCDesc.getNumDefs();
  unsigned NumImplicitDefs = MCDesc.getNumImplicitDefs();
  unsigned NumWriteLatencyEntries = SCDesc.NumWriteLatencyEntries;
  unsigned TotalDefs = NumExplicitDefs + NumImplicitDefs;
  if (MCDesc.hasOptionalDef())
    TotalDefs++;
  ID.Writes.resize(TotalDefs);
  // Iterate over the operands list, and skip non-register operands.
  // The first NumExplictDefs register operands are expected to be register
  // definitions.
  unsigned CurrentDef = 0;
  unsigned i = 0;
  for (; i < MCI.getNumOperands() && CurrentDef < NumExplicitDefs; ++i) {
    const MCOperand &Op = MCI.getOperand(i);
    if (!Op.isReg())
      continue;

    WriteDescriptor &Write = ID.Writes[CurrentDef];
    Write.OpIndex = i;
    if (CurrentDef < NumWriteLatencyEntries) {
      const MCWriteLatencyEntry &WLE =
          *STI.getWriteLatencyEntry(&SCDesc, CurrentDef);
      // Conservatively default to MaxLatency.
      Write.Latency =
          WLE.Cycles < 0 ? ID.MaxLatency : static_cast<unsigned>(WLE.Cycles);
      Write.SClassOrWriteResourceID = WLE.WriteResourceID;
    } else {
      // Assign a default latency for this write.
      Write.Latency = ID.MaxLatency;
      Write.SClassOrWriteResourceID = 0;
    }
    Write.IsOptionalDef = false;
    LLVM_DEBUG({
      dbgs() << "\t\t[Def] OpIdx=" << Write.OpIndex
             << ", Latency=" << Write.Latency
             << ", WriteResourceID=" << Write.SClassOrWriteResourceID << '\n';
    });
    CurrentDef++;
  }

  if (CurrentDef != NumExplicitDefs) {
    return make_error<StringError>(
        "error: Expected more register operand definitions.",
        inconvertibleErrorCode());
  }

  CurrentDef = 0;
  for (CurrentDef = 0; CurrentDef < NumImplicitDefs; ++CurrentDef) {
    unsigned Index = NumExplicitDefs + CurrentDef;
    WriteDescriptor &Write = ID.Writes[Index];
    Write.OpIndex = ~CurrentDef;
    Write.RegisterID = MCDesc.getImplicitDefs()[CurrentDef];
    if (Index < NumWriteLatencyEntries) {
      const MCWriteLatencyEntry &WLE =
          *STI.getWriteLatencyEntry(&SCDesc, Index);
      // Conservatively default to MaxLatency.
      Write.Latency =
          WLE.Cycles < 0 ? ID.MaxLatency : static_cast<unsigned>(WLE.Cycles);
      Write.SClassOrWriteResourceID = WLE.WriteResourceID;
    } else {
      // Assign a default latency for this write.
      Write.Latency = ID.MaxLatency;
      Write.SClassOrWriteResourceID = 0;
    }

    Write.IsOptionalDef = false;
    assert(Write.RegisterID != 0 && "Expected a valid phys register!");
    LLVM_DEBUG({
      dbgs() << "\t\t[Def] OpIdx=" << Write.OpIndex
             << ", PhysReg=" << MRI.getName(Write.RegisterID)
             << ", Latency=" << Write.Latency
             << ", WriteResourceID=" << Write.SClassOrWriteResourceID << '\n';
    });
  }

  if (MCDesc.hasOptionalDef()) {
    // Always assume that the optional definition is the last operand of the
    // MCInst sequence.
    const MCOperand &Op = MCI.getOperand(MCI.getNumOperands() - 1);
    if (i == MCI.getNumOperands() || !Op.isReg())
      return make_error<StringError>(
          "error: expected a register operand for an optional "
          "definition. Instruction has not be correctly analyzed.",
          inconvertibleErrorCode());

    WriteDescriptor &Write = ID.Writes[TotalDefs - 1];
    Write.OpIndex = MCI.getNumOperands() - 1;
    // Assign a default latency for this write.
    Write.Latency = ID.MaxLatency;
    Write.SClassOrWriteResourceID = 0;
    Write.IsOptionalDef = true;
  }

  return ErrorSuccess();
}

Error InstrBuilder::populateReads(InstrDesc &ID, const MCInst &MCI,
                                  unsigned SchedClassID) {
  const MCInstrDesc &MCDesc = MCII.get(MCI.getOpcode());
  unsigned NumExplicitDefs = MCDesc.getNumDefs();

  // Skip explicit definitions.
  unsigned i = 0;
  for (; i < MCI.getNumOperands() && NumExplicitDefs; ++i) {
    const MCOperand &Op = MCI.getOperand(i);
    if (Op.isReg())
      NumExplicitDefs--;
  }

  if (NumExplicitDefs) {
    return make_error<StringError>(
        "error: Expected more register operand definitions. ",
        inconvertibleErrorCode());
  }

  unsigned NumExplicitUses = MCI.getNumOperands() - i;
  unsigned NumImplicitUses = MCDesc.getNumImplicitUses();
  if (MCDesc.hasOptionalDef()) {
    assert(NumExplicitUses);
    NumExplicitUses--;
  }
  unsigned TotalUses = NumExplicitUses + NumImplicitUses;
  if (!TotalUses)
    return ErrorSuccess();

  ID.Reads.resize(TotalUses);
  for (unsigned CurrentUse = 0; CurrentUse < NumExplicitUses; ++CurrentUse) {
    ReadDescriptor &Read = ID.Reads[CurrentUse];
    Read.OpIndex = i + CurrentUse;
    Read.UseIndex = CurrentUse;
    Read.SchedClassID = SchedClassID;
    LLVM_DEBUG(dbgs() << "\t\t[Use] OpIdx=" << Read.OpIndex
                      << ", UseIndex=" << Read.UseIndex << '\n');
  }

  for (unsigned CurrentUse = 0; CurrentUse < NumImplicitUses; ++CurrentUse) {
    ReadDescriptor &Read = ID.Reads[NumExplicitUses + CurrentUse];
    Read.OpIndex = ~CurrentUse;
    Read.UseIndex = NumExplicitUses + CurrentUse;
    Read.RegisterID = MCDesc.getImplicitUses()[CurrentUse];
    Read.SchedClassID = SchedClassID;
    LLVM_DEBUG(dbgs() << "\t\t[Use] OpIdx=" << Read.OpIndex << ", RegisterID="
                      << MRI.getName(Read.RegisterID) << '\n');
  }
  return ErrorSuccess();
}

Expected<const InstrDesc &>
InstrBuilder::createInstrDescImpl(const MCInst &MCI) {
  assert(STI.getSchedModel().hasInstrSchedModel() &&
         "Itineraries are not yet supported!");

  // Obtain the instruction descriptor from the opcode.
  unsigned short Opcode = MCI.getOpcode();
  const MCInstrDesc &MCDesc = MCII.get(Opcode);
  const MCSchedModel &SM = STI.getSchedModel();

  // Then obtain the scheduling class information from the instruction.
  unsigned SchedClassID = MCDesc.getSchedClass();
  unsigned CPUID = SM.getProcessorID();

  // Try to solve variant scheduling classes.
  if (SchedClassID) {
    while (SchedClassID && SM.getSchedClassDesc(SchedClassID)->isVariant())
      SchedClassID = STI.resolveVariantSchedClass(SchedClassID, &MCI, CPUID);

    if (!SchedClassID) {
      return make_error<StringError>("unable to resolve this variant class.",
                                     inconvertibleErrorCode());
    }
  }

  // Check if this instruction is supported. Otherwise, report an error.
  const MCSchedClassDesc &SCDesc = *SM.getSchedClassDesc(SchedClassID);
  if (SCDesc.NumMicroOps == MCSchedClassDesc::InvalidNumMicroOps) {
    std::string ToString;
    llvm::raw_string_ostream OS(ToString);
    WithColor::error() << "found an unsupported instruction in the input"
                       << " assembly sequence.\n";
    MCIP.printInst(&MCI, OS, "", STI);
    OS.flush();
    WithColor::note() << "instruction: " << ToString << '\n';
    return make_error<StringError>(
        "Don't know how to analyze unsupported instructions",
        inconvertibleErrorCode());
  }

  // Create a new empty descriptor.
  std::unique_ptr<InstrDesc> ID = llvm::make_unique<InstrDesc>();
  ID->NumMicroOps = SCDesc.NumMicroOps;

  if (MCDesc.isCall()) {
    // We don't correctly model calls.
    WithColor::warning() << "found a call in the input assembly sequence.\n";
    WithColor::note() << "call instructions are not correctly modeled. "
                      << "Assume a latency of 100cy.\n";
  }

  if (MCDesc.isReturn()) {
    WithColor::warning() << "found a return instruction in the input"
                         << " assembly sequence.\n";
    WithColor::note() << "program counter updates are ignored.\n";
  }

  ID->MayLoad = MCDesc.mayLoad();
  ID->MayStore = MCDesc.mayStore();
  ID->HasSideEffects = MCDesc.hasUnmodeledSideEffects();

  initializeUsedResources(*ID, SCDesc, STI, ProcResourceMasks);
<<<<<<< HEAD
  populateWrites(*ID, MCI, MCDesc, SCDesc, STI);
  populateReads(*ID, MCI, MCDesc, SCDesc, STI);
=======
  computeMaxLatency(*ID, MCDesc, SCDesc, STI);
  if (auto Err = populateWrites(*ID, MCI, SchedClassID))
    return std::move(Err);
  if (auto Err = populateReads(*ID, MCI, SchedClassID))
    return std::move(Err);
>>>>>>> 681bdae9

  LLVM_DEBUG(dbgs() << "\t\tMaxLatency=" << ID->MaxLatency << '\n');
  LLVM_DEBUG(dbgs() << "\t\tNumMicroOps=" << ID->NumMicroOps << '\n');

  // Now add the new descriptor.
  SchedClassID = MCDesc.getSchedClass();
  if (!SM.getSchedClassDesc(SchedClassID)->isVariant()) {
    Descriptors[MCI.getOpcode()] = std::move(ID);
    return *Descriptors[MCI.getOpcode()];
  }

  VariantDescriptors[&MCI] = std::move(ID);
  return *VariantDescriptors[&MCI];
}

Expected<const InstrDesc &>
InstrBuilder::getOrCreateInstrDesc(const MCInst &MCI) {
  if (Descriptors.find_as(MCI.getOpcode()) != Descriptors.end())
    return *Descriptors[MCI.getOpcode()];

  if (VariantDescriptors.find(&MCI) != VariantDescriptors.end())
    return *VariantDescriptors[&MCI];

  return createInstrDescImpl(MCI);
}

Expected<std::unique_ptr<Instruction>>
InstrBuilder::createInstruction(const MCInst &MCI) {
  Expected<const InstrDesc &> DescOrErr = getOrCreateInstrDesc(MCI);
  if (!DescOrErr)
    return DescOrErr.takeError();
  const InstrDesc &D = *DescOrErr;
  std::unique_ptr<Instruction> NewIS = llvm::make_unique<Instruction>(D);

  // Populate Reads first.
  for (const ReadDescriptor &RD : D.Reads) {
    int RegID = -1;
    if (!RD.isImplicitRead()) {
      // explicit read.
      const MCOperand &Op = MCI.getOperand(RD.OpIndex);
      // Skip non-register operands.
      if (!Op.isReg())
        continue;
      RegID = Op.getReg();
    } else {
      // Implicit read.
      RegID = RD.RegisterID;
    }

    // Skip invalid register operands.
    if (!RegID)
      continue;

    // Okay, this is a register operand. Create a ReadState for it.
    assert(RegID > 0 && "Invalid register ID found!");
    NewIS->getUses().emplace_back(llvm::make_unique<ReadState>(RD, RegID));
  }

<<<<<<< HEAD
  // Now populate writes.
=======
  // Early exit if there are no writes.
  if (D.Writes.empty())
    return std::move(NewIS);

  // Track register writes that implicitly clear the upper portion of the
  // underlying super-registers using an APInt.
  APInt WriteMask(D.Writes.size(), 0);

  // Now query the MCInstrAnalysis object to obtain information about which
  // register writes implicitly clear the upper portion of a super-register.
  MCIA.clearsSuperRegisters(MRI, MCI, WriteMask);

  // Check if this is a dependency breaking instruction.
  if (MCIA.isDependencyBreaking(STI, MCI))
    NewIS->setDependencyBreaking();

  // Initialize writes.
  unsigned WriteIndex = 0;
>>>>>>> 681bdae9
  for (const WriteDescriptor &WD : D.Writes) {
    unsigned RegID = WD.isImplicitWrite() ? WD.RegisterID
                                          : MCI.getOperand(WD.OpIndex).getReg();
    // Check if this is a optional definition that references NoReg.
    if (WD.IsOptionalDef && !RegID) {
      ++WriteIndex;
      continue;
    }

    assert(RegID && "Expected a valid register ID!");
    NewIS->getDefs().emplace_back(llvm::make_unique<WriteState>(
        WD, RegID, /* ClearsSuperRegs */ WriteMask[WriteIndex]));
    ++WriteIndex;
  }

  return std::move(NewIS);
}
} // namespace mca<|MERGE_RESOLUTION|>--- conflicted
+++ resolved
@@ -155,86 +155,6 @@
   ID.MaxLatency = Latency < 0 ? 100U : static_cast<unsigned>(Latency);
 }
 
-<<<<<<< HEAD
-static void populateWrites(InstrDesc &ID, const MCInst &MCI,
-                           const MCInstrDesc &MCDesc,
-                           const MCSchedClassDesc &SCDesc,
-                           const MCSubtargetInfo &STI) {
-  computeMaxLatency(ID, MCDesc, SCDesc, STI);
-
-  // Set if writes through this opcode may update super registers.
-  // TODO: on x86-64, a 4 byte write of a general purpose register always
-  // fully updates the super-register.
-  // More in general, (at least on x86) not all register writes perform
-  // a partial (super-)register update.
-  // For example, an AVX instruction that writes on a XMM register implicitly
-  // zeroes the upper half of every aliasing super-register.
-  //
-  // For now, we pessimistically assume that writes are all potentially
-  // partial register updates. This is a good default for most targets, execept
-  // for those like x86 which implement a special semantic for certain opcodes.
-  // At least on x86, this may lead to an inaccurate prediction of the
-  // instruction level parallelism.
-  bool FullyUpdatesSuperRegisters = false;
-
-  // Now Populate Writes.
-
-  // This algorithm currently works under the strong (and potentially incorrect)
-  // assumption that information related to register def/uses can be obtained
-  // from MCInstrDesc.
-  //
-  // However class MCInstrDesc is used to describe MachineInstr objects and not
-  // MCInst objects. To be more specific, MCInstrDesc objects are opcode
-  // descriptors that are automatically generated via tablegen based on the
-  // instruction set information available from the target .td files.  That
-  // means, the number of (explicit) definitions according to MCInstrDesc always
-  // matches the cardinality of the `(outs)` set in tablegen.
-  //
-  // By constructions, definitions must appear first in the operand sequence of
-  // a MachineInstr. Also, the (outs) sequence is preserved (example: the first
-  // element in the outs set is the first operand in the corresponding
-  // MachineInstr).  That's the reason why MCInstrDesc only needs to declare the
-  // total number of register definitions, and not where those definitions are
-  // in the machine operand sequence.
-  //
-  // Unfortunately, it is not safe to use the information from MCInstrDesc to
-  // also describe MCInst objects. An MCInst object can be obtained from a
-  // MachineInstr through a lowering step which may restructure the operand
-  // sequence (and even remove or introduce new operands). So, there is a high
-  // risk that the lowering step breaks the assumptions that register
-  // definitions are always at the beginning of the machine operand sequence.
-  //
-  // This is a fundamental problem, and it is still an open problem. Essentially
-  // we have to find a way to correlate def/use operands of a MachineInstr to
-  // operands of an MCInst. Otherwise, we cannot correctly reconstruct data
-  // dependencies, nor we can correctly interpret the scheduling model, which
-  // heavily uses machine operand indices to define processor read-advance
-  // information, and to identify processor write resources.  Essentially, we
-  // either need something like a MCInstrDesc, but for MCInst, or a way
-  // to map MCInst operands back to MachineInstr operands.
-  //
-  // Unfortunately, we don't have that information now. So, this prototype
-  // currently work under the strong assumption that we can always safely trust
-  // the content of an MCInstrDesc.  For example, we can query a MCInstrDesc to
-  // obtain the number of explicit and implicit register defintions.  We also
-  // assume that register definitions always come first in the operand sequence.
-  // This last assumption usually makes sense for MachineInstr, where register
-  // definitions always appear at the beginning of the operands sequence. In
-  // reality, these assumptions could be broken by the lowering step, which can
-  // decide to lay out operands in a different order than the original order of
-  // operand as specified by the MachineInstr.
-  //
-  // Things get even more complicated in the presence of "optional" register
-  // definitions. For MachineInstr, optional register definitions are always at
-  // the end of the operand sequence. Some ARM instructions that may update the
-  // status flags specify that register as a optional operand.  Since we don't
-  // have operand descriptors for MCInst, we assume for now that the optional
-  // definition is always the last operand of a MCInst.  Again, this assumption
-  // may be okay for most targets. However, there is no guarantee that targets
-  // would respect that.
-  //
-  // In conclusion: these are for now the strong assumptions made by the tool:
-=======
 Error InstrBuilder::populateWrites(InstrDesc &ID, const MCInst &MCI,
                                    unsigned SchedClassID) {
   const MCInstrDesc &MCDesc = MCII.get(MCI.getOpcode());
@@ -242,7 +162,6 @@
   const MCSchedClassDesc &SCDesc = *SM.getSchedClassDesc(SchedClassID);
 
   // These are for now the (strong) assumptions made by this algorithm:
->>>>>>> 681bdae9
   //  * The number of explicit and implicit register definitions in a MCInst
   //    matches the number of explicit and implicit definitions according to
   //    the opcode descriptor (MCInstrDesc).
@@ -465,16 +384,11 @@
   ID->HasSideEffects = MCDesc.hasUnmodeledSideEffects();
 
   initializeUsedResources(*ID, SCDesc, STI, ProcResourceMasks);
-<<<<<<< HEAD
-  populateWrites(*ID, MCI, MCDesc, SCDesc, STI);
-  populateReads(*ID, MCI, MCDesc, SCDesc, STI);
-=======
   computeMaxLatency(*ID, MCDesc, SCDesc, STI);
   if (auto Err = populateWrites(*ID, MCI, SchedClassID))
     return std::move(Err);
   if (auto Err = populateReads(*ID, MCI, SchedClassID))
     return std::move(Err);
->>>>>>> 681bdae9
 
   LLVM_DEBUG(dbgs() << "\t\tMaxLatency=" << ID->MaxLatency << '\n');
   LLVM_DEBUG(dbgs() << "\t\tNumMicroOps=" << ID->NumMicroOps << '\n');
@@ -509,7 +423,7 @@
   const InstrDesc &D = *DescOrErr;
   std::unique_ptr<Instruction> NewIS = llvm::make_unique<Instruction>(D);
 
-  // Populate Reads first.
+  // Initialize Reads first.
   for (const ReadDescriptor &RD : D.Reads) {
     int RegID = -1;
     if (!RD.isImplicitRead()) {
@@ -533,9 +447,6 @@
     NewIS->getUses().emplace_back(llvm::make_unique<ReadState>(RD, RegID));
   }
 
-<<<<<<< HEAD
-  // Now populate writes.
-=======
   // Early exit if there are no writes.
   if (D.Writes.empty())
     return std::move(NewIS);
@@ -554,7 +465,6 @@
 
   // Initialize writes.
   unsigned WriteIndex = 0;
->>>>>>> 681bdae9
   for (const WriteDescriptor &WD : D.Writes) {
     unsigned RegID = WD.isImplicitWrite() ? WD.RegisterID
                                           : MCI.getOperand(WD.OpIndex).getReg();
