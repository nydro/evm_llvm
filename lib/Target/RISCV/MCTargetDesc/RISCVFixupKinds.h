--- conflicted
+++ resolved
@@ -47,15 +47,12 @@
   // fixup_riscv_rvc_branch - 8-bit fixup for symbol references in the
   // compressed branch instruction
   fixup_riscv_rvc_branch,
-<<<<<<< HEAD
-=======
   // fixup_riscv_call - A fixup representing a call attached to the auipc
   // instruction in a pair composed of adjacent auipc+jalr instructions.
   fixup_riscv_call,
   // fixup_riscv_relax - Used to generate an R_RISCV_RELAX relocation type,
   // which indicates the linker may relax the instruction pair.
   fixup_riscv_relax,
->>>>>>> 681bdae9
 
   // fixup_riscv_invalid - used as a sentinel and a marker, must be last fixup
   fixup_riscv_invalid,
