--- conflicted
+++ resolved
@@ -369,12 +369,6 @@
                             # CHECK-NEXT:                       # <MCInst #{{[0-9]+}} BC1T_MM
 bc1f $fcc2, -20             # CHECK: bc1f $fcc2, -20            # encoding: [0x43,0x88,0xff,0xf6]
                             # CHECK-NEXT:                       # <MCInst #{{[0-9]+}} BC1F_MM
-<<<<<<< HEAD
-sync                        # CHECK: sync                   # encoding: [0x00,0x00,0x6b,0x7c]
-sync 0                      # CHECK: sync 0                 # encoding: [0x00,0x00,0x6b,0x7c]
-sync 1                      # CHECK: sync 1                 # encoding: [0x00,0x01,0x6b,0x7c]
-synci 64($5)                # CHECK: synci 64($5)           # encoding: [0x42,0x00,0x00,0x40]
-=======
 sync                        # CHECK: sync                       # encoding: [0x00,0x00,0x6b,0x7c]
                             # CHECK-NEXT:                       # <MCInst #{{[0-9]+}} SYNC_MM
 sync 0                      # CHECK: sync                       # encoding: [0x00,0x00,0x6b,0x7c]
@@ -398,5 +392,4 @@
 mul.d  $f4, $f6, $f8        # CHECK:       mul.d $f4, $f6, $f8  # encoding: [0x55,0x06,0x21,0xb0]
                             # CHECK-NEXT:                       # <MCInst {{.*}} FMUL_D32_MM
 div.d  $f4, $f6, $f8        # CHECK:       div.d $f4, $f6, $f8  # encoding: [0x55,0x06,0x21,0xf0]
-                            # CHECK-NEXT:                       # <MCInst {{.*}} FDIV_D32_MM
->>>>>>> 681bdae9
+                            # CHECK-NEXT:                       # <MCInst {{.*}} FDIV_D32_MM